--- conflicted
+++ resolved
@@ -8,208 +8,20 @@
   }
 
   bool AtomMap::includefile(InputMap &in) {
-<<<<<<< HEAD
-    return includefile( in.get<string>("atomlist",filename) );
+    string file = in("atomlist", string("atom.json") );
+    return includefile(file);
   }
 
-  bool AtomMap::includeJSON(const string& file) {
-    int n=0;
-    filename=file;
-    auto j=json::open(file);
-    for (auto &atom : json::object("atomlist", j)) {
-      n++;
-      AtomData a;
-      //Tensor<double> fallback;
-      //fallback.clear();
-      a.name = atom.first;
-      a.activity = json::value<double>(atom.second, "activity", 0);
-      a.chemPot = log( a.activity*pc::Nav*1e-27);
-      a.alpha << json::value<std::string>(atom.second, "alpha", "");
-      a.alpha *= 4*pc::pi*pc::e0*(1e-10)*pc::kT()/(pc::e*pc::e);
-      a.theta << json::value<std::string>(atom.second, "theta", "");
-      a.theta *= 0.20819434; // Debye Å -> e Å^2
-      a.dp = json::value<double>(atom.second, "dp", 0);
-      a.dprot = json::value<double>(atom.second, "dprot", 0) * pc::pi / 180.; // deg->rads
-      a.eps = json::value<double>(atom.second, "eps", 0);
-      a.hydrophobic = json::value<bool>(atom.second, "hydrophobic", false);
-      a.mu << json::value<std::string>(atom.second, "mu", "0 0 0");
-      a.muscalar = a.mu.len()*pc::D2eA();
-      if (a.mu.len()>1e-6)
-        a.mu = a.mu/a.mu.len();
-      a.mw = json::value<double>(atom.second, "Mw", 1.);
-      a.charge = json::value<double>(atom.second, "q", 0);
-      a.radius = json::value<double>(atom.second, "r", 0);
-      a.sigma = 2*a.radius;
-      a.sigma = json::value<double>(atom.second, "sigma", a.sigma);
-      a.radius = a.sigma/2;
-      a.id=AtomData::Tid( list.size() );
-      a.half_len = 0.5 * json::value<double>(atom.second, "len", 0);
-      a.patchtype = json::value<double>(atom.second, "patchtype", 0);
-      a.pswitch = json::value<double>(atom.second, "patchswitch", 0);
-      a.pdis = json::value<double>(atom.second, "patchdistance", 0);
-      a.pangl = json::value<double>(atom.second, "patchangle", 0)/180.0*pc::pi;
-      a.panglsw = json::value<double>(atom.second, "patchangleswitch", 0)/180.0*pc::pi;
-      a.chiral_angle = json::value<double>(atom.second, "patchchiralangle", 0)/180.0*pc::pi;
-      a.betaC = json::value<double>(atom.second, "betaC", pc::infty);
-      a.betaD = json::value<double>(atom.second, "betaD", pc::infty);
-      a.betaQ = json::value<double>(atom.second, "betaQ", pc::infty);
-      // add to particle list 
-      bool insert=true;
-      for (auto &i : list)
-        if (i.name==a.name) {
-          a.id=i.id; // keep old id and
-          i=a; // override existing
-          insert=false;
-          break;
-        }
-      if (insert)
-        list.push_back(a);
-    }
-    return (n>0) ? true : false;
+  bool MoleculeMap::includefile(const string &file) {
+    return base::includefile(file, "topology" );
   }
 
-  /**
-   * This will automatically detect if the file is a JSON
-   * file and call includeJSON(). If not, the old restricted
-   * file format is used.
-   */
-  bool AtomMap::includefile(string file) {
-    // is it a JSON file?
-    if (file.substr(file.find_last_of(".") + 1) == "json")
-      return includeJSON(file);
-    AtomData a;
-    string t;
-    filename=file;
-    std::ifstream f(filename.c_str());
-    cout << "Reading atom data from '" << filename << "'. ";
-    if (f) {
-      cout << "OK!\n";
-      while (!f.eof()) {
-        f >> t;
-        if (t=="Atom") {
-          f >> a.name >> a.charge >> a.radius >> a.eps >> a.mw >> t;
-          a.sigma=2*a.radius;
-          a.hydrophobic = (t=="yes") ? true : false;
-          a.id=list.size();
-          list.push_back(a);
-        }
-      }
-      return true;
-    }
-    cout << "FAILED!\n";
-    filename+=" (n/a)";
-    return false;
+  bool MoleculeMap::includefile(InputMap &in) {
+    string file = in("topology", string("topo.json") );
+    return this->includefile(file);
   }
 
-  string AtomMap::info() {
-    using namespace textio;
-    char w=25;
-    if (filename.empty())
-      filename="(undefined)";
-    std::ostringstream o;
-    o << header("Atomic Species")
-      << pad(SUB,w,"Number of species") << list.size() << endl
-      << pad(SUB,w,"Parameter file") << filename << endl
-      << indent(SUB) << "Species:";
-    for (size_t i=0; i<list.size(); i++) {
-      if (i%10==0)
-        o << endl << indent(SUBSUB);
-      o << setw(SUBSUB+1) << std::left << list[i].name;
-    }
-    o << endl;
-    return o.str();
-=======
-    string file = in("atomlist", string("atom.json") );
-    return includefile(file);
->>>>>>> b28c1377
-  }
-
-  bool Topology::includefile(std::string topoFile) {
-
-      if(topoFile.find(".topo") == string::npos)
-          return false;
-
-      string::size_type pos;
-      string::size_type oldPos;
-      string token;
-      string line;
-      auto file = json::open( topoFile );
-
-      //
-      // load topology
-      //
-      for (auto &mol : json::object("topology", file)) {
-          pos = 0;
-          oldPos = 0;
-
-          molecules.push_back(Molecule() );
-          molecules.back().molName = mol.first;
-          molecules.back().activity = json::value<double>(mol.second, "activity", 0.0);
-          molecules.back().chemPot = log( molecules.back().activity*pc::Nav*1e-27);
-
-          line = json::value<string>(mol.second, "init", "Error");
-          if(line.compare("POOL") == 0) molecules.back().initType = POOL;
-          if(line.compare("RANDOM") == 0) molecules.back().initType = RANDOM;
-          assert(molecules.back().initType != -1);
-
-          line = json::value<string>(mol.second, "atoms", "Error");
-          assert(line.compare("Error"));
-
-          // tokenize atoms string and save as atom TID
-          while(pos != string::npos) {
-
-              pos = line.find_first_of(',', oldPos);
-              token = line.substr(oldPos, pos-oldPos);
-              oldPos = pos+1;
-
-              for(auto &i : atom.list) {
-                  if(i.name.compare(token) == 0) {
-                      molecules.back().atoms.push_back(i.id);
-                      break;
-                  }
-              }
-          }
-      }
-
-      return true;
-  }
-
-  string Topology::info() {
-      char s=14;
-      using namespace textio;
-      ostringstream o;
-
-      o << header("Topology");
-
-      o << setw(4) << "" << std::left
-        << setw(s) << "Molecule" << setw(s) << "init"
-        << setw(s) << "atoms" << endl;
-
-      for (auto &i : molecules) {
-
-          o << setw(4) << "" << setw(s) << i.molName;
-
-          if(i.initType == RANDOM) o << setw(s) << "RANDOM";
-          else
-              if(i.initType == POOL) o << setw(s) << "POOL";
-              else o << setw(s) << "";
-
-          for ( auto j=i.atoms.begin(); j!=i.atoms.end(); ++j ) {
-              o << setw(0) << atom.list[(*j)].name;
-
-              if(j != i.atoms.end()-1)
-                  o<<",";
-          }
-          o<<"\n";
-      }
-
-      return o.str();
-  }
-
-  Topology topo;
-
   AtomMap atom; // Instantiate global copy
-
-
+  MoleculeMap molecule;
 
 }//namespace