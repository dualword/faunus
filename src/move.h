--- conflicted
+++ resolved
@@ -538,15 +538,9 @@
                         repeat = 1;
                     }
             }; // end of VolumeMove
-<<<<<<< HEAD
-	
-	/**
-	 * @brief Displaces charge on a single atom
-=======
 
         /**
          * @brief Displaces charge on a single atom
->>>>>>> 7e44a7db
          */
         template<typename Tspace>
             class ChargeMove : public Movebase {
@@ -574,19 +568,6 @@
                         dq = j.at("dq").get<double>();
                         atomIndex = j.at("index").get<int>();
                         auto git = spc.findGroupContaining( spc.p[atomIndex] ); // group containing atomIndex
-<<<<<<< HEAD
-                        cdata.index = std::distance( spc.groups.begin(), git ); // integet *index* of moved group
-                        cdata.atoms[0] = std::distance( git->begin(), spc.p.begin()+atomIndex ); // index of particle 
-		    }
-
-                    void _move(Change &change) override {
-                        if (dq>0) {
-
-                            auto &p = spc.p[atomIndex]; // reference to particle
-                            double qold = p.charge;
-                            p.charge +=  dq * (slump()-0.5);
-                            deltaq = p.charge - qold;
-=======
                         cdata.index = std::distance( spc.groups.begin(), git ); // integer *index* of moved group
                         cdata.atoms[0] = std::distance(git->begin(), spc.p.begin()+atomIndex );  // index of particle rel. to group
                     }
@@ -597,7 +578,6 @@
                             double qold = p.charge;
                             p.charge +=  dq * (slump()-0.5);
                             deltaq = p.charge-qold;
->>>>>>> 7e44a7db
                             change.groups.push_back( cdata ); // add to list of moved groups
                         } else deltaq=0;
                     }
