#pragma once

#include "bonds.h"
#include "externalpotential.h" // Energybase implemented here
#include "space.h"
#include "aux/iteratorsupport.h"
#include "aux/pairmatrix.h"
#include <range/v3/view.hpp>
#include <Eigen/Dense>
#include <spdlog/spdlog.h>
#include <numeric>
#include <algorithm>


#ifdef ENABLE_FREESASA
#include <freesasa.h>
#endif

#include <oneapi/dpl/execution>
#include <oneapi/dpl/algorithm>
#define HAS_PARALLEL_TRANSFORM_REDUCE

namespace Faunus {

namespace ReactionCoordinate {
class ReactionCoordinateBase;
}

namespace Potential {
struct PairPotentialBase;
}

/**
 *  @par Non-bonded energy
 *
 *  Several classes (class templates) are used together to allow computation in change of the non-bonded energy upon
 *  a MC move.
 *
 *  The energy change is calculated by the Nonbonded class. It internally uses one of the pairing policies
 *  to efficiently get all pair interactions affected by the MC move (as described by the Change object).
 *
 *  Pairing policies allow efficient summation of pair energies over the whole system, between groups, inside a group,
 *  etc. The pairing policy is optimized for performance in a different execution environment, e.g., sequential or
 *  OMP parallelism.
 *
 *  Policies have direct access to the pair interaction energy functor represented by a simple PairEnergy template.
 *  Furthermore, the GroupCutoff object is provided to limit free energy computation using a cutoff distance between
 *  respective groups.
 *
 *  @see Nonbonded, PairingBasePolicy, PairEnergy, GroupCutoff
 */
namespace Energy {

class Hamiltonian;

/**
 * @brief Check if particles are outside the simulation container
 *
 * If any particles is ouside, infinite energy is returned; zero otherwirse.
 * This is not needed for cuboidal geometry as particles are always wrapped using PBC.
 */
class ContainerOverlap : public Energybase {
  private:
    const Space& spc;
    bool groupIsOutsideContainer(const Change::data& group_change) const;
    double energyOfAllGroups() const;

  public:
    explicit ContainerOverlap(const Space& spc);
    double energy(Change& change) override;
};

/**
 * @brief Data class for Ewald k-space calculations
 *
 * Currently, the Eigen policies map to the non-eigen
 * variants, e.g. `PBCEigen == PBC`.
 *
 * Related reading:
 * - PBC Ewald (DOI:10.1063/1.481216)
 * - IPBC Ewald (DOI:10/css8)
 * - Update optimization (DOI:10.1063/1.481216, Eq. 24)
 */
struct EwaldData {
    typedef std::complex<double> Tcomplex;
    Eigen::Matrix3Xd k_vectors;             //!< k-vectors, 3xK
    Eigen::VectorXd Aks;                    //!< 1xK for update optimization (see Eq.24, DOI:10.1063/1.481216)
    Eigen::VectorXcd Q_ion, Q_dipole;       //!< Complex 1xK vectors
    double r_cutoff = 0;                    //!< Real-space cutoff
    double n_cutoff = 0;                    //!< Inverse space cutoff
    double surface_dielectric_constant = 0; //!< Surface dielectric constant;
    double bjerrum_length = 0;              //!< Bjerrum length
    double kappa = 0;                       //!< Inverse Debye screening length
    double kappa_squared = 0;               //!< Squared inverse Debye screening length
    double alpha = 0;
    double const_inf = 0;
    double check_k2_zero = 0;
    bool use_spherical_sum = true;
    int num_kvectors = 0;
    Point box_length = {0.0, 0.0, 0.0};                        //!< Box dimensions
    enum Policies { PBC, PBCEigen, IPBC, IPBCEigen, INVALID }; //!< Possible k-space updating schemes
    Policies policy = PBC;                                     //!< Policy for updating k-space
    EwaldData(const json &);                                   //!< Initialize from json
};

NLOHMANN_JSON_SERIALIZE_ENUM(EwaldData::Policies, {
                                                      {EwaldData::INVALID, nullptr},
                                                      {EwaldData::PBC, "PBC"},
                                                      {EwaldData::PBCEigen, "PBCEigen"},
                                                      {EwaldData::IPBC, "IPBC"},
                                                      {EwaldData::IPBCEigen, "IPBCEigen"},
                                                  })

void to_json(json &, const EwaldData &);

/**
 * @brief Base class for Ewald k-space updates policies
 */
class EwaldPolicyBase {
  public:
    std::string cite; //!< Optional reference, preferably DOI, to further information
    virtual ~EwaldPolicyBase() = default;
    virtual void updateBox(EwaldData &, const Point &) const = 0; //!< Prepare k-vectors according to given box vector
    virtual void updateComplex(EwaldData &,
                               Space::Tgvec &) const = 0; //!< Update all k vectors
    virtual void updateComplex(EwaldData &, Change &, Space::Tgvec &,
                               Space::Tgvec &) const = 0; //!< Update subset of k vectors. Require `old` pointer
    virtual double selfEnergy(const EwaldData &, Change &,
                              Space::Tgvec &) = 0; //!< Self energy contribution due to a change
    virtual double surfaceEnergy(const EwaldData &, Change &,
                                 Space::Tgvec &) = 0;       //!< Surface energy contribution due to a change
    virtual double reciprocalEnergy(const EwaldData &) = 0; //!< Total reciprocal energy

    /**
     * @brief Represent charges and positions using an Eigen facade (Map)
     *
     * Requires that all groups are fully active, i.e. does not work for GCMC.
     *
     * @param groups Vector of groups to represent
     * @return tuple with positions, charges
     */
    auto mapGroupsToEigen(Space::Tgvec &groups) const {
        for (auto &g : groups)
            if (g.size() != g.capacity())
                throw std::runtime_error("Eigen optimized Ewald not available with inactive groups");
        auto first_particle = groups.front().begin();
        auto last_particle = groups.back().end();
        auto pos = asEigenMatrix(first_particle, last_particle,
                                 &Space::Tparticle::pos); // N x 3
        auto charge = asEigenVector(first_particle, last_particle,
                                    &Space::Tparticle::charge); // N x 1
        return std::make_tuple(pos, charge);
    }

    static std::shared_ptr<EwaldPolicyBase> makePolicy(EwaldData::Policies); //!< Policy factory
};

/**
 * @brief Ion-Ion Ewald using periodic boundary conditions (PBC)
 */
struct PolicyIonIon : public EwaldPolicyBase {
    PolicyIonIon();
    void updateBox(EwaldData &, const Point &) const override;
    void updateComplex(EwaldData &, Space::Tgvec &) const override;
    void updateComplex(EwaldData &, Change &, Space::Tgvec &, Space::Tgvec &) const override;
    double selfEnergy(const EwaldData &, Change &, Space::Tgvec &) override;
    double surfaceEnergy(const EwaldData &, Change &, Space::Tgvec &) override;
    double reciprocalEnergy(const EwaldData &) override;
};

/**
 * @brief Ion-Ion Ewald with periodic boundary conditions (PBC) using Eigen
 * operations
 * @warning Will not work with Space with inactive particles (GCMC, for example)
 *
 * For compilers that offer good vectorization (gcc on linux) this brings a 4-5
 * fold speed increase.
 * Status on February, 2020:
 * - Clang9: Eigen version is slower than generic version (macos/ubuntu)
 * - GCC9: Eigen is 4-5 times faster on x86 linux; ~1.5 times *lower on macos.
 */
struct PolicyIonIonEigen : public PolicyIonIon {
    using PolicyIonIon::updateComplex;
    void updateComplex(EwaldData &, Space::Tgvec &) const override;
    double reciprocalEnergy(const EwaldData &) override;
};

/**
 * @brief Ion-Ion Ewald with isotropic periodic boundary conditions (IPBC)
 */
struct PolicyIonIonIPBC : public PolicyIonIon {
    using PolicyIonIon::updateComplex;
    PolicyIonIonIPBC();
    void updateBox(EwaldData &, const Point &) const override;
    void updateComplex(EwaldData &, Space::Tgvec &) const override;
    void updateComplex(EwaldData &, Change &, Space::Tgvec &, Space::Tgvec &) const override;
};

/**
 * @brief Ion-Ion Ewald with isotropic periodic boundary conditions (IPBC) using Eigen operations
 * @warning Incomplete and under construction
 */
struct PolicyIonIonIPBCEigen : public PolicyIonIonIPBC {
    using PolicyIonIonIPBC::updateComplex;
    void updateComplex(EwaldData &, Space::Tgvec &) const override;
};

/** @brief Ewald summation reciprocal energy */
class Ewald : public Energybase {
  private:
    EwaldData data;
    std::shared_ptr<EwaldPolicyBase> policy; //!< Policy for updating k-space
    Space &spc;
    Space::Tgvec *old_groups = nullptr;

  public:
    Ewald(const json &, Space &);
    void init() override;
    double energy(Change &) override;
    void sync(Energybase *,
              Change &) override; //!< Called after a move is rejected/accepted
                                  //! as well as before simulation
    void to_json(json &) const override;
    void force(std::vector<Point> &) override; // update forces on all particles
};

/**
 * @brief Pressure term for NPT ensemble
 */
class Isobaric : public Energybase {
  private:
    const Space& spc;
    double pressure = 0.0;                                     //!< Applied pressure
    static const std::map<std::string, double> pressure_units; //!< Possible ways pressure can be given
  public:
    Isobaric(const json& j, const Space& spc);
    double energy(Change& change) override;
    void to_json(json& j) const override;
};

/**
 * @brief Constrain system using reaction coordinates
 *
 * If outside specified `range`, infinity energy is returned, causing rejection.
 */
class Constrain : public Energybase {
  private:
    std::string type;
    std::shared_ptr<ReactionCoordinate::ReactionCoordinateBase> rc = nullptr;

  public:
    Constrain(const json &, Space &);
    double energy(Change &) override;
    void to_json(json &) const override;
};

/**
 * The keys of the `intra` map are group index and the values
 * is a vector of `BondData`. For bonds between groups, fill
 * in `inter` which is evaluated for every update of call to
 * `energy`.
 *
 * @todo Optimize.
 */
class Bonded : public Energybase {
  private:
    using BondVector = BasePointerVector<Potential::BondData>;
    const Space& spc;
    BondVector external_bonds;                         //!< inter-molecular bonds
    std::map<int, BondVector> internal_bonds;          //!< intra-molecular bonds; key is group index
    void updateGroupBonds(const Space::Tgroup& group); //!< Update/set bonds internally in group
    void updateInternalBonds();                        //!< finds and adds all intra-molecular bonds of active molecules
    double sumBondEnergy(const BondVector& bonds) const;     //!< sum energy in vector of BondData
    double internalGroupEnergy(const Change::data& changed); //!< Energy from internal bonds
    template <typename Indices> double sum_energy(const BondVector& bonds, const Indices& particle_indices) const;

  public:
    Bonded(const Space& spc, const BondVector& external_bonds);
    Bonded(const json& j, const Space& spc);
    void to_json(json& j) const override;
    double energy(Change& change) override;          //!< brute force -- refine this!
    void force(std::vector<Point>& forces) override; //!< Calculates the forces on all particles
};

/**
 * @brief Sum energy in vector of BondData for matching particle indices
 * @param bonds List of bonds
 * @param particle_indices Particle index
 *
 * To speed up the bond search, the given indices must be ordered which allows
 * for binary search which on large systems provides superior performance compared
 * to simplistic search which scales as number_of_bonds x number_of_moved_particles
 */
template <typename Indices>
double Bonded::sum_energy(const Bonded::BondVector& bonds, const Indices& particle_indices) const {
    assert(std::is_sorted(particle_indices.begin(), particle_indices.end()));

    auto bond_filter = [&](const auto& bond) { // determine if bond is part of indices of particles
        for (const auto bond_particle_index : bond->indices) {
            if (std::binary_search(particle_indices.begin(), particle_indices.end(), bond_particle_index)) {
                return true;
            }
        }
        return false;
    };
    auto affected_bonds = bonds | ranges::cpp20::views::filter(bond_filter);
    auto bond_energy = [&](const auto& bond) { return bond->energyFunc(spc.geo.getDistanceFunc()); };

#ifdef __INTEL_CLANG_COMPILER
    return oneapi::dpl::transform_reduce(oneapi::dpl::execution::seq, affected_bonds.begin(), affected_bonds.end(), 0.0, std::plus<>(), bond_energy);
#elif (defined(__clang__) && __clang_major__ >= 10) || (defined(__GNUC__) && __GNUC__ >= 10)
    return std::transform_reduce(std::execution::seq, affected_bonds.begin(), affected_bonds.end(), 0.0, std::plus<>(), bond_energy);
#else
    double energy = 0.0;
    for (const auto& bond : affected_bonds) {
        energy += bond_energy(bond);
    }
    return energy;
#endif
}

/**
 * @brief Provides a complementary set of ints with respect to the iota set of a given size.
 * @remark It is used as a helper function for pair interactions.
 *
 * @tparam TSize  a number castable to int
 * @tparam TSet  a finite iterable container on ints
 * @param size  the iota superset contains all integers in the range [0, size)
 * @param set  an original set of integers
 * @return a set of ints complementary to the original set
 */
template <typename TSize, typename TSet> inline auto indexComplement(const TSize size, const TSet &set) {
    assert(size <= std::numeric_limits<int>::max());
    return ranges::views::ints(0, static_cast<int>(size)) | ranges::views::remove_if([&set](TSize i) {
      return std::binary_search(set.begin(), set.end(), i);
    });
}

/**
 * @brief Interface for energy accumulators
 *
 * The energy accumulator is used to add up energies between two particles.
 * This can be done instantly (see `InstantEnergyAccumulator`) or delaying
 * the evaluation until the energy is needed (`DelayedEnergyAccumulator`).
 * The latter may be used with parallelism.
 *
 * @todo See https://www.youtube.com/watch?v=3LsRYnRDSRA for a bizarre example
 *       where a custom `struct Tpair { const Particle &first, second; };`
 *       outperforms `std::pair` due to missed compiler optimization.
 */
class EnergyAccumulatorBase {
  protected:
    double value = 0.0;                                               //!< accumulated energy
    using ParticleRef = const std::reference_wrapper<const Particle>; //!< Particle reference
    using ParticlePair = std::pair<ParticleRef, ParticleRef>;         //!< References to two particles

  public:
    enum Scheme { SERIAL, OPENMP, PARALLEL, INVALID };
    Scheme scheme = SERIAL;

    EnergyAccumulatorBase(double value);
    virtual ~EnergyAccumulatorBase() = default;
    virtual void reserve(size_t number_of_particles);
    virtual void clear();
    virtual void from_json(const json &j);
    virtual void to_json(json &j) const;

    virtual explicit operator double();
    virtual EnergyAccumulatorBase& operator=(double new_value) = 0;
    virtual EnergyAccumulatorBase& operator+=(double new_value) = 0;
    virtual EnergyAccumulatorBase& operator+=(ParticlePair&& pair) = 0;

    template <typename TOtherAccumulator> inline EnergyAccumulatorBase& operator+=(TOtherAccumulator& acc) {
        value += static_cast<double>(acc);
        return *this;
    }
};

NLOHMANN_JSON_SERIALIZE_ENUM(EnergyAccumulatorBase::Scheme, {{EnergyAccumulatorBase::Scheme::INVALID, nullptr},
                                                             {EnergyAccumulatorBase::Scheme::SERIAL, "serial"},
                                                             {EnergyAccumulatorBase::Scheme::OPENMP, "openmp"},
                                                             {EnergyAccumulatorBase::Scheme::PARALLEL, "parallel"}})

/**
 * @brief A basic accumulator which immediately computes and adds energy of a pair of particles upon addition using
 * the PairEnergy templated class.
 *
 * Generally this is the original way how the pairwise nonbonded energy has been computed in Faunus. Due to compiler
 * optimization, templated class method 'PairEnergy.potential' may be inlined to significantly improve performance.
 *
 * @tparam PairEnergy  pair energy implementing a potential(a, b) method for particles a and b
 */
template <typename PairEnergy> class InstantEnergyAccumulator : public EnergyAccumulatorBase {
  private:
    const PairEnergy& pair_energy; //!< recipe to compute non-bonded energy between two particles, see PairEnergy

  public:
    InstantEnergyAccumulator(const PairEnergy& pair_energy, const double value = 0.0)
        : EnergyAccumulatorBase(value), pair_energy(pair_energy) {}

    inline InstantEnergyAccumulator& operator=(const double new_value) override {
        value = new_value;
        return *this;
    }

    inline InstantEnergyAccumulator& operator+=(const double new_value) override {
        value += new_value;
        return *this;
    }

    inline InstantEnergyAccumulator& operator+=(ParticlePair&& pair) override {
        // keep this short to get inlined
        value += pair_energy.potential(pair.first.get(), pair.second.get());
        return *this;
    }

    void from_json(const json &j) override {
        EnergyAccumulatorBase::from_json(j);
        if (scheme != SERIAL) {
            faunus_logger->warn("unsupported summation scheme; falling back to 'serial'");
        }
    }
};

/**
 * Stores a vector of particle pairs and postpones the energy evaluation until
 * `operator double()` is called. Looping over the vector can be done in serial (as a fallback);
 * using OpenMP; or using C++17 parallel algorithms if available.
 */
template <typename PairEnergy> class DelayedEnergyAccumulator : public EnergyAccumulatorBase {
  private:
    std::vector<ParticlePair> particle_pairs;
    const PairEnergy& pair_energy; //!< recipe to compute non-bonded energy between two particles, see PairEnergy

  public:
    explicit DelayedEnergyAccumulator(const PairEnergy& pair_energy, const double value = 0.0)
        : EnergyAccumulatorBase(value), pair_energy(pair_energy) {}

    /** Reserves memory for N^2 interaction pairs (which may be excessive...) */
    void reserve(size_t number_of_particles) override {
        try {
<<<<<<< HEAD
            //particle_pairs.reserve(number_of_particles * number_of_particles);
=======
            particle_pairs.reserve(number_of_particles * 2);
>>>>>>> ff66c6d5
        } catch (std::exception& e) {
            throw std::runtime_error(fmt::format("cannot allocate memory for energy pairs: {}", e.what()));
        }
    }

    void clear() override {
        value = 0.0;
        particle_pairs.clear();
    }

    DelayedEnergyAccumulator& operator=(const double new_value) override {
        clear();
        value = new_value;
        return *this;
    }

    inline DelayedEnergyAccumulator& operator+=(const double new_value) override {
        value += new_value;
        return *this;
    }

    inline DelayedEnergyAccumulator& operator+=(ParticlePair&& pair) override {
        particle_pairs.template emplace_back(std::move(pair));
        return *this;
    }

    explicit operator double() override {
        switch (scheme) {
        case OPENMP:
            value += accumulateOpenMP();
            break;
        case PARALLEL:
            value += accumulateParallel();
            break;
        default:
            value += accumulateSerial();
        }
        particle_pairs.clear();
        return value;
    }

  private:
    double accumulateSerial() const {
        double sum = 0.0;
        for (const auto [particle1, particle2] : particle_pairs) {
            sum += pair_energy.potential(particle1.get(), particle2.get());
        }
        return sum;
    }

    double accumulateParallel() const {
#ifdef HAS_PARALLEL_TRANSFORM_REDUCE
#ifdef __INTEL_CLANG_COMPILER
	using oneapi::dpl::transform_reduce;
#else
        using std::transform_reduce;
#endif
        return transform_reduce(
            oneapi::dpl::execution::par, particle_pairs.cbegin(), particle_pairs.cend(), 0.0, std::plus<double>(),
            [&](const auto& pair) { return pair_energy.potential(pair.first.get(), pair.second.get()); });
#else
	throw std::runtime_error("c++17 parallel algorithm unavailable");
#endif
    }

    double accumulateOpenMP() const {
        double sum = 0.0;
#pragma omp parallel for reduction(+ : sum)
        for (const auto& pair : particle_pairs) {
            sum += pair_energy.potential(pair.first.get(), pair.second.get());
        }
        return sum;
    }
};

template <typename TPairEnergy>
std::shared_ptr<EnergyAccumulatorBase> createEnergyAccumulator(const json& j, const TPairEnergy& pair_energy,
                                                               double initial_value) {
    std::shared_ptr<EnergyAccumulatorBase> accumulator;
    if (j.value("summation_policy", EnergyAccumulatorBase::SERIAL) != EnergyAccumulatorBase::SERIAL) {
        accumulator = std::make_shared<DelayedEnergyAccumulator<TPairEnergy>>(pair_energy, initial_value);
        faunus_logger->debug("activated delayed energy summation");
    } else {
        accumulator = std::make_shared<InstantEnergyAccumulator<TPairEnergy>>(pair_energy, initial_value);
        faunus_logger->debug("activated instant energy summation");
    }
    accumulator->from_json(j);
    return accumulator;
}

/**
 * @brief Determines if two groups are separated beyond the cutoff distance.
 *
 * The distance between centers of mass is considered. The cutoff distance can be specified independently for each
 * group pair to override the default value.
 *
 * @see GroupPairingPolicy
 */
class GroupCutoff {
    double default_cutoff_squared = pc::max_value;
    PairMatrix<double> cutoff_squared;  //!< matrix with group-to-group cutoff distances squared in angstrom squared
    double total_cnt = 0, skip_cnt = 0; //!< statistics
    Space::Tgeometry &geometry;         //!< geometry to compute the inter group distance with
    friend void from_json(const json&, GroupCutoff &);
    friend void to_json(json&, const GroupCutoff &);

  public:
    /**
     * @brief Determines if two groups are separated beyond the cutoff distance.
     * @return true if the group-to-group distance is beyond the cutoff distance, false otherwise
     */
    inline bool cut(const Space::Tgroup &group1, const Space::Tgroup &group2) {
        bool result = false;
        ++total_cnt;
        if (!group1.atomic && !group2.atomic // atomic groups have no meaningful cm
            && geometry.sqdist(group1.cm, group2.cm) >= cutoff_squared(group1.id, group2.id)) {
            result = true;
            ++skip_cnt;
        }
        return result;
    }

    /**
     * @brief A functor alias for cut().
     * @see cut()
     */
    template <typename... Args>
    inline auto operator()(Args &&... args) { return cut(std::forward<Args>(args)...); }

    /**
     * @brief Sets the geometry.
     * @param geometry  geometry to compute the inter group distance with
     */
    GroupCutoff(Space::Tgeometry &geometry);
};

void from_json(const json&, GroupCutoff &);
void to_json(json&, const GroupCutoff &);

/**
 * @brief Provides a fast inlineable interface for non-bonded pair potential energy computation.
 *
 * @tparam TPairPotential  a pair potential to compute with
 * @tparam allow_anisotropic_pair_potential  pass also a distance vector to the pair potential, slower
 */
template <typename TPairPotential, bool allow_anisotropic_pair_potential = true> class PairEnergy {
    const Space::Tgeometry &geometry;          //!< geometry to operate with
    TPairPotential pair_potential;             //!< pair potential function/functor
    Space &spc;                                //!< space to init ParticleSelfEnergy with addPairPotentialSelfEnergy
    BasePointerVector<Energybase> &potentials; //!< registered non-bonded potentials, see addPairPotentialSelfEnergy
  public:
    /**
     * @param spc
     * @param potentials  registered non-bonded potentials
     */
    PairEnergy(Space &spc, BasePointerVector<Energybase> &potentials) : geometry(spc.geo), spc(spc), potentials(potentials) {}

    /**
     * @brief Computes pair potential energy.
     *
     * @param a  particle
     * @param b  particle
     * @return pair potential energy between particles a and b
     */
    template <typename T>
    inline double potential(const T &a, const T &b) const {
        assert(&a != &b); // a and b cannot be the same particle
        if constexpr (allow_anisotropic_pair_potential) {
            const Point r = geometry.vdist(a.pos, b.pos);
            return pair_potential(a, b, r.squaredNorm(), r);
        } else {
            return pair_potential(a, b, geometry.sqdist(a.pos, b.pos), {0, 0, 0});
        }
    }

    // just a temporary placement until PairForce class template will be implemented
    template <typename ParticleType> inline Point force(const ParticleType& a, const ParticleType& b) const {
        assert(&a != &b);                                       // a and b cannot be the same particle
        const Point b_towards_a = geometry.vdist(a.pos, b.pos); // vector b -> a = a - b
        return pair_potential.force(a, b, b_towards_a.squaredNorm(), b_towards_a);
    }

    /**
     * @brief A functor alias for potential().
     * @see potential()
     */
    template <typename... Args>
    inline auto operator()(Args &&... args) {
        return potential(std::forward<Args>(args)...);
    }

    /**
     * @brief Registers the potential self-energy to hamiltonian if needed.
     * @see Hamiltonian::Hamiltonian
     */
    void addPairPotentialSelfEnergy() {
        if (pair_potential.selfEnergy) { // only add if self energy is defined
            faunus_logger->debug("Adding self-energy from {} to hamiltonian", pair_potential.name);
            potentials.emplace_back<Energy::ParticleSelfEnergy>(spc, pair_potential.selfEnergy);
        }
    }

    void from_json(const json &j) {
        pair_potential.from_json(j);
        if (!pair_potential.isotropic && !allow_anisotropic_pair_potential) {
            throw std::logic_error("Only isotropic pair potentials are allowed.");
        }
        addPairPotentialSelfEnergy();
    }

    void to_json(json &j) const { pair_potential.to_json(j); }
};

/**
 * @brief Particle pairing to calculate pairẃise interaction using particles' groups internally. Depending on
 * the accumulator provided, raw particle pairs, energy sum, etc. can be obtained.
 *
 * Accumulator is used as the first argument in all methods. Accumulator shall overload '+=' operator to accept a pair
 * of particle references as used in particle2particle method.
 *
 * @remark Method arguments are generally not checked for correctness because of performance reasons.
 *
 * @tparam TCutoff  a cutoff scheme between groups
 * @see InstantEnergyAccumulator, GroupCutoff
 */
template <typename TCutoff>
class GroupPairingPolicy {
  protected:
    const Space &spc; //!< a space to operate on
    TCutoff cut;      //!< a cutoff functor that determines if energy between two groups can be ignored

  public:
    /**
     * @param spc
     */
    GroupPairingPolicy(Space &spc)
        : spc(spc), cut(spc.geo) {}

    void from_json(const json &j) {
        Energy::from_json(j, cut);
    }

    void to_json(json &j) const {
        Energy::to_json(j, cut);
    }

    /**
     * @brief Add two interacting particles to the accumulator.
     *
     * Due to compiler optimization, the '+=' operator and this function itself may be inlined to significantly
     * improve performance.
     *
     * @tparam TAccumulator  an accumulator with '+=' operator overloaded to add a pair of particles as references
     *                       {T&, T&}
     * @tparam T  an interacting particle
     * @param pair_accumulator  accumulator of interacting pairs of particles
     * @param a  first particle
     * @param b  second particle
     */
    template <typename TAccumulator, typename T>
    inline void particle2particle(TAccumulator &pair_accumulator, const T &a, const T &b) const {
        pair_accumulator += {std::cref(a), std::cref(b)};
    }

    /**
     * @brief All pairings within a group.
     *
     * All pair interaction within the group are accumulated. The pair exclusions defined in the molecule
     * topology are honoured.
     *
     * @tparam TAccumulator  an accumulator with '+=' operator overloaded to add a pair of particles as references
     *                       {T&, T&}
     * @tparam TGroup
     * @param group
     * @param pair_accumulator  accumulator of interacting pairs of particles
     */
    template <typename TAccumulator, typename TGroup>
    void groupInternal(TAccumulator &pair_accumulator, const TGroup &group) {
        const auto &moldata = group.traits();
        if (!moldata.rigid) {
            const int group_size = group.size();
            for (int i = 0; i < group_size - 1; ++i) {
                for (int j = i + 1; j < group_size; ++j) {
                    // This compound condition is faster than an outer atomic condition;
                    // tested on bulk example in GCC 9.2.
                    if (group.atomic || !moldata.isPairExcluded(i, j)) {
                        particle2particle(pair_accumulator, group[i], group[j]);
                    }
                }
            }
        }
    }

    /**
     * @brief Pairings of a single particle within the group.
     *
     * The pair exclusions defined in the molecule topology are honoured.
     *
     * @tparam TAccumulator  an accumulator with '+=' operator overloaded to add a pair of particles as references
     *                       {T&, T&}
     * @tparam TGroup
     * @param pair_accumulator  accumulator of interacting pairs of particles
     * @param group
     * @param index  internal index of the selected particle within the group
     */
    template <typename TAccumulator, typename TGroup>
    void groupInternal(TAccumulator &pair_accumulator, const TGroup &group, const int index) {
        const auto &moldata = group.traits();
        if (!moldata.rigid) {
            if (group.atomic) {
                // speed optimization: non-bonded interaction exclusions do not need to be checked for atomic groups
                for (int i = 0; i < index; ++i) {
                    particle2particle(pair_accumulator, group[index], group[i]);
                }
                for (int i = index + 1; i < group.size(); ++i) {
                    particle2particle(pair_accumulator, group[index], group[i]);
                }
            } else {
                // molecular group
                for (int i = 0; i < index; ++i) {
                    if (!moldata.isPairExcluded(index, i)) {
                        particle2particle(pair_accumulator, group[index], group[i]);
                    }
                }
                for (int i = index + 1; i < group.size(); ++i) {
                    if (!moldata.isPairExcluded(index, i)) {
                        particle2particle(pair_accumulator, group[index], group[i]);
                    }
                }
            }
        }
    }

    /**
     * @brief Pairing in the group involving only the particles present in the index.
     *
     * Only such non-bonded pair interactions within the group are considered if at least one particle is present
     * in the index. The pair exclusions defined in the molecule topology are honoured.
     *
     * @tparam TAccumulator  an accumulator with '+=' operator overloaded to add a pair of particles as references
     *                       {T&, T&}
     * @tparam TGroup
     * @tparam TIndex
     * @param pair_accumulator  accumulator of interacting pairs of particles
     * @param group
     * @param index  internal indices of particles within the group
     */
    template <typename TAccumulator, typename TGroup, typename TIndex>
    void groupInternal(TAccumulator &pair_accumulator, const TGroup &group, const TIndex &index) {
        auto &moldata = group.traits();
        if (!moldata.rigid) {
            if (index.size() == 1) {
                groupInternal(pair_accumulator, group, index[0]);
            } else {
                // TODO investigate overhead of `index_complement` filtering;
                // TODO perhaps allow different strategies based on the index-size/group-size ratio
                auto index_complement = indexComplement(group.size(), index);
                // moved <-> static
                for (int i : index) {
                    for (int j : index_complement) {
                        if (!moldata.isPairExcluded(i, j)) {
                            particle2particle(pair_accumulator, group[i], group[j]);
                        }
                    }
                }
                // moved <-> moved
                for (auto i_it = index.begin(); i_it < index.end(); ++i_it) {
                    for (auto j_it = std::next(i_it); j_it < index.end(); ++j_it) {
                        if (!moldata.isPairExcluded(*i_it, *j_it)) {
                            particle2particle(pair_accumulator, group[*i_it], group[*j_it]);
                        }
                    }
                }
            }
        }
    }

    /**
     * @brief Complete cartesian pairing of particles in two groups.
     *
     * group1 × group2
     *
     * If the distance between the groups is greater or equal to the group cutoff distance, no calculation is performed.
     * The group intersection must be an empty set, i.e., no particle is included in both groups. This is not verified
     * for performance reason.
     *
     * @tparam TAccumulator  an accumulator with '+=' operator overloaded to add a pair of particles as references
     *                       {T&, T&}
     * @tparam TGroup
     * @param pair_accumulator  accumulator of interacting pairs of particles
     * @param group1
     * @param group2
     */
    template <typename TAccumulator, typename TGroup>
    void group2group(TAccumulator &pair_accumulator, const TGroup &group1, const TGroup &group2) {
        if (!cut(group1, group2)) {
            for (auto &particle1 : group1) {
                for (auto &particle2 : group2) {
                    particle2particle(pair_accumulator, particle1, particle2);
                }
            }
        }
    }

    /**
     * @brief Cross pairing of particles in two groups. Only a cartesian subset of the complete cartesian product is
     * considered as the particles in the first group must be also present in the index. The aim is to capture only
     * interactions that involve changing (indexed) particles.
     *
     * ⊕group1 × group2, where ⊕ denotes a filter by an index
     *
     * If the distance between the groups is greater or equal to the group cutoff distance, no calculation is performed.
     * The group intersection must be an empty set, i.e., no particle is included in both groups. This is not verified
     * for performance reason.

     * @tparam TAccumulator  an accumulator with '+=' operator overloaded to add a pair of particles as references
     *                       {T&, T&}
     * @tparam TGroup
     * @param pair_accumulator  accumulator of interacting pairs of particles
     * @param group1
     * @param group2
     * @param index1  list of particle indices in group1 relative to the group beginning
     */
    template <typename TAccumulator, typename TGroup>
    void group2group(TAccumulator &pair_accumulator, const TGroup &group1, const TGroup &group2,
                     const std::vector<int> &index1) {
        if (!cut(group1, group2)) {
            for (auto particle1_ndx : index1) {
                for (auto &particle2 : group2) {
                    particle2particle(pair_accumulator, *(group1.begin() + particle1_ndx), particle2);
                }
            }
        }
    }

    /**
     * @brief Cross pairing of particles in two groups. Only a non-cartesian subset of the complete cartesian product
     * is considered as at least one particles in the pair must be also present in the respective index. The aim is
     * to capture only interactions that involve changing (indexed) particles, i.e., to avoid pairs containing only
     * non-indexed particles.
     *
     * (⊕group1 × ∁⊕group2) + (∁⊕group1 × ⊕group2) + (⊕group1 × ⊕group2) =
     * = group1 × group2 − (∁⊕group2 × ∁⊕group2), where ⊕ denotes a filter by an index and ∁ a complement
     *
     * If the distance between the groups is greater or equal to the group cutoff distance, no calculation is performed.
     * The group intersection must be an empty set, i.e., no particle is included in both groups. This is not verified
     * for performance reason.
     *
     * @tparam TAccumulator  an accumulator with '+=' operator overloaded to add a pair of particles as references
     *                       {T&, T&}
     * @tparam TGroup
     * @param pair_accumulator  accumulator of interacting pairs of particles
     * @param group1
     * @param group2
     * @param index1  list of particle indices in group1 relative to the group beginning
     * @param index2  list of particle indices in group2 relative to the group beginning
     */
    template <typename TAccumulator, typename TGroup>
    void group2group(TAccumulator &pair_accumulator, const TGroup &group1, const TGroup &group2,
                     const std::vector<int> &index1, const std::vector<int> &index2) {
        if (!cut(group1, group2)) {
            if (!index2.empty()) {
                // (∁⊕group1 × ⊕group2) + (⊕group1 × ⊕group2) = group1 × ⊕group2
                group2group(pair_accumulator, group2, group1, index2);
                // + (⊕group1 × ∁⊕group2)
                auto index2_complement = indexComplement(group2.size(), index2);
                for (auto particle1_ndx : index1) {
                    for (auto particle2_ndx : index2_complement) {
                        particle2particle(pair_accumulator, group2[particle2_ndx], group1[particle1_ndx]);
                    }
                }
            } else if (!index1.empty()) {
                // (⊕group1 × ∁⊕group2) + (⊕group1 × ⊕group2) = ⊕group1 × group2
                group2group(pair_accumulator, group1, group2, index1);
                // + (∁⊕group1 × ⊕group2) = Ø as ⊕group2 is empty
            } else {
                // both indices empty hence nothing to do
            }
        }
    }

    /**
     * @brief Complete cartesian pairing between particles in a group and a union of groups.
     *
     * group × (∪ groups)
     *
     * If the distance between the groups is greater or equal to the group cutoff distance, the particle pairing between
     * them is skipped. The internal energy of the group is not computed even if the group is also present in the union
     * of groups.
     *
     * @tparam TAccumulator  an accumulator with '+=' operator overloaded to add a pair of particles as references
     *                       {T&, T&}
     * @tparam TGroup
     * @tparam TGroups
     * @param pair_accumulator  accumulator of interacting pairs of particles
     * @param group
     * @param groups
     */
    template <typename TAccumulator, typename TGroup, typename TGroups>
    void group2groups(TAccumulator &pair_accumulator, const TGroup &group, const TGroups &groups) {
        for (auto &other_group : groups) {
            if (&other_group != &group) {
                group2group(pair_accumulator, group, other_group);
            }
        }
    }

    /**
     * @brief Cross pairing of particles in a group and a union of groups. Only a cartesian subset of the complete
     * cartesian product is considered as the particles of the first group must be also present in the index. The aim
     * is to capture only interactions that involve changing (indexed) particles.
     *
     * ⊕group × (∪ groups), where ⊕ denotes a filter by an index
     *
     * If the distance between the groups is greater or equal to the group cutoff distance, the particle pairing
     * between them is skipped. The internal energy of the group is not computed even if the group is also present
     * in the union of groups.
     *
     * @tparam TAccumulator  an accumulator with '+=' operator overloaded to add a pair of particles as references
     *                       {T&, T&}
     * @tparam TGroup
     * @tparam TGroups
     * @param pair_accumulator  accumulator of interacting pairs of particles
     * @param group
     * @param group_index  groups as indices in Space::groups
     * @param index  list of particle indices in the group relative to the group beginning
     */
    template <typename TAccumulator, typename TGroup, typename TGroups>
    void group2groups(TAccumulator &pair_accumulator, const TGroup &group, const TGroups &group_index,
                      const std::vector<int> &index) {
        for (auto other_group_ndx : group_index) {
            const auto &other_group = spc.groups[other_group_ndx];
            if (&other_group != &group) {
                group2group(pair_accumulator, group, other_group, index);
            }
        }
    }

    /**
     * @brief Complete cartesian pairing between particles in a group and particles in other groups in space.
     *
     * group × (space ∖ group)
     *
     * If the distance between the groups is greater or equal to the group cutoff distance, the particle pairing
     * between them is skipped.
     *
     * @tparam TAccumulator  an accumulator with '+=' operator overloaded to add a pair of particles as references
     *                       {T&, T&}
     * @tparam TGroup
     * @param pair_accumulator  accumulator of interacting pairs of particles
     * @param group
     */
    template <typename TAccumulator, typename Tgroup>
    void group2all(TAccumulator &pair_accumulator, const Tgroup &group) {
        for (auto &other_group : spc.groups) {
            if (&other_group != &group) {
                group2group(pair_accumulator, group, other_group);
            }
        }
    }

    /**
     * @brief Complete cartesian pairing between a single particle in a group and particles in other groups in space.
     *
     * ⊕group × (space ∖ group), where ⊕ denotes a filter by an index (here a single particle)
     *
     * If the distance between the groups is greater or equal to the group cutoff distance, the particle pairing
     * between them is skipped. This method is performance-optimized version of the multiple indices method.
     *
     * @tparam TAccumulator  an accumulator with '+=' operator overloaded to add a pair of particles as references
     *                       {T&, T&}
     * @tparam TGroup
     * @param pair_accumulator  accumulator of interacting pairs of particles
     * @param group
     * @param index  a particle index relative to the group beginning
     */
    template <typename TAccumulator, typename TGroup>
    void group2all(TAccumulator &pair_accumulator, const TGroup &group, const int index) {
        const auto &particle = group[index];
        for (auto &other_group : spc.groups) {
            if (&other_group != &group) {                      // avoid self-interaction
                if (!cut(other_group, group)) {                // check g2g cut-off
                    for (auto &other_particle : other_group) { // loop over particles in other group
                        particle2particle(pair_accumulator, particle, other_particle);
                    }
                }
            }
        }
    }

    /**
     * @brief Complete cartesian pairing between selected particles in a group and particles in other groups in space.
     *
     * ⊕group × (space ∖ group), where ⊕ denotes a filter by an index
     *
     * If the distance between the groups is greater or equal to the group cutoff distance, the particle pairing
     * between them is skipped.
     *
     * @tparam TAccumulator  an accumulator with '+=' operator overloaded to add a pair of particles as references
     *                       {T&, T&}
     * @param pair_accumulator  accumulator of interacting pairs of particles
     * @param group
     * @param index  list of particle indices in the group relative to the group beginning
     */
    template <typename TAccumulator, typename Tgroup>
    void group2all(TAccumulator &pair_accumulator, const Tgroup &group, const std::vector<int> &index) {
        if (index.size() == 1) {
            group2all(pair_accumulator, group, index[0]);
        } else {
            for (auto &other_group : spc.groups) {
                if (&other_group != &group) {
                    group2group(pair_accumulator, group, other_group, index);
                }
            }
        }
    }

    /**
     * @brief Cross pairing of particles among a union of groups. No internal pairs within any group are considered.
     *
     * If the distance between any two groups is greater or equal to the group cutoff distance, the particle pairing
     * between them is skipped.
     *
     * @tparam TAccumulator  an accumulator with '+=' operator overloaded to add a pair of particles as references
     *                       {T&, T&}
     * @tparam T
     * @param pair_accumulator  accumulator of interacting pairs of particles
     * @param group_index  list of groups
     */
    template <typename TAccumulator, typename T>
    void groups2self(TAccumulator &pair_accumulator, const T &group_index) {
        for (auto group1_ndx_it = group_index.begin(); group1_ndx_it < group_index.end(); ++group1_ndx_it) {
            //no such move exists that the internal energy has to be recalculated
            //groupInternal(pair_accumulator, spc.groups[*group1_ndx_it]);
            for (auto group2_ndx_it = std::next(group1_ndx_it); group2_ndx_it < group_index.end(); group2_ndx_it++) {
                group2group(pair_accumulator, spc.groups[*group1_ndx_it], spc.groups[*group2_ndx_it]);
            }
        }
    }

    /**
     * @brief Cross pairing of particles between a union of groups and its complement in space.
     *
     * If the distance between any two groups is greater or equal to the group cutoff distance, the particle pairing
     * between them is skipped.
     *
     * @tparam TAccumulator  an accumulator with '+=' operator overloaded to add a pair of particles as references
     *                       {T&, T&}
     * @tparam T
     * @param pair_accumulator  accumulator of interacting pairs of particles
     * @param group_index  list of groups
     */
    template <typename TAccumulator, typename T>
    void groups2all(TAccumulator &pair_accumulator, const T &group_index) {
        groups2self(pair_accumulator, group_index);
        auto index_complement = indexComplement(spc.groups.size(), group_index);
        for (auto group1_ndx : group_index) {
            for (auto group2_ndx : index_complement) {
                group2group(pair_accumulator, spc.groups[group1_ndx], spc.groups[group2_ndx]);
            }
        }
    }

    /**
     * @brief Cross pairing between all particles in the space.
     *
     * If the distance between particles' groups is greater or equal to the group cutoff distance, no calculation is
     * performed.
     *
     * @tparam TAccumulator  an accumulator with '+=' operator overloaded to add a pair of particles as references
     *                       {T&, T&}
     * @param pair_accumulator  accumulator of interacting pairs of particles
     */
    template <typename TAccumulator>
    void all(TAccumulator &pair_accumulator) {
        for (auto group_it = spc.groups.begin(); group_it < spc.groups.end(); ++group_it) {
            groupInternal(pair_accumulator, *group_it);
            for (auto other_group_it = std::next(group_it); other_group_it < spc.groups.end(); other_group_it++) {
                group2group(pair_accumulator, *group_it, *other_group_it);
            }
        }
    }

    /**
     * @brief Cross pairing between all particles in the space.
     *
     * If the distance between particles' groups is greater or equal to the group cutoff distance, no calculation is
     * performed.
     *
     * @tparam TAccumulator  an accumulator with '+=' operator overloaded to add a pair of particles as references
     *                       {T&, T&}
     * @tparam TCondition  a function returning bool and having a group as an argument
     * @param pair_accumulator  accumulator of interacting pairs of particles
     * @param condition  a group filter if internal energy of the group shall be added
     */
    template <typename TAccumulator, typename TCondition>
    void all(TAccumulator &pair_accumulator, TCondition condition) {
        for (auto group_it = spc.groups.begin(); group_it < spc.groups.end(); ++group_it) {
            if (condition(*group_it)) {
                 groupInternal(pair_accumulator, *group_it);
            }
            for (auto other_group_it = std::next(group_it); other_group_it < spc.groups.end(); other_group_it++) {
                 group2group(pair_accumulator, *group_it, *other_group_it);
            }
        }
    }
};

/**
 * @brief Computes pair quantity difference for a systen perturbation. Such quantity can be energy using nonponded
 * pair potential
 * .
 * @tparam TPolicy  a pairing policy
 */
template <typename TPolicy>
class GroupPairing {
    const Space &spc;
    TPolicy pairing;

  protected:
    /**
     * @brief Computes pair quantity difference if only a single group has changed.
     *
     * @tparam TAccumulator
     * @param pair_accumulator  accumulator of interacting pairs of particles
     * @param change
     */
    template <typename TAccumulator>
    void accumulateGroup(TAccumulator &pair_accumulator, const Change &change) {
        const auto &change_data = change.groups.at(0);
        const auto &group = spc.groups.at(change_data.index);
        if (change_data.atoms.size() == 1) {
            // faster algorithm if only a single particle moves
            pairing.group2all(pair_accumulator, group, change_data.atoms[0]);
            if (change_data.internal) {
                pairing.groupInternal(pair_accumulator, group, change_data.atoms[0]);
            }
        } else {
            const bool change_all = change_data.atoms.empty(); // all particles or only their subset?
            if (change_all) {
                pairing.group2all(pair_accumulator, group);
                if (change_data.internal) {
                    pairing.groupInternal(pair_accumulator, group);
                }
            } else {
                pairing.group2all(pair_accumulator, group, change_data.atoms);
                if (change_data.internal) {
                    pairing.groupInternal(pair_accumulator, group, change_data.atoms);
                }
            }
        }
    }

    /**
     * @brief Computes pair quantity difference if the number of particles has changed.
     *
     * Particles have to be explicitly enumerated in the atom indices of the changed group. Implicit addition of atoms
     * with a group is not supported yet. Note that we do not have to care about missing (removed) particles at all.
     * They are taken into account in the original (old) space where they are present.
     *
     * @param pair_accumulator  accumulator of interacting pairs of particles
     * @param change
     */
    template <typename TAccumulator>
    void accumulateSpeciation(TAccumulator &pair_accumulator, const Change &change) {
        assert(change.dN);
        const auto &moved = change.touchedGroupIndex(); // index of moved groups
        const auto &fixed = indexComplement(int(spc.groups.size()), moved) | ranges::to<std::vector>; // index of static groups
        auto filter_active = [](int size) { return ranges::views::filter([size](const auto i) { return i < size; }); };

        // loop over all changed groups
        for (auto change_group1_it = change.groups.begin(); change_group1_it < change.groups.end(); ++change_group1_it) {
            auto &group1 = spc.groups.at(change_group1_it->index);
            // filter only active particles
            const std::vector<int> index1 = change_group1_it->atoms | filter_active(group1.size()) | ranges::to<std::vector>;
            if (!index1.empty()) {
                // particles added into the group: compute (changed group) <-> (static group)
                pairing.group2groups(pair_accumulator, group1, fixed, index1);
            }
            // loop over successor changed groups (hence avoid double counting group1×group2 and group2×group1)
            for (auto change_group2_it = std::next(change_group1_it); change_group2_it < change.groups.end(); ++change_group2_it) {
                auto &group2 = spc.groups.at(change_group2_it->index);
                const std::vector<int> index2 = change_group2_it->atoms | filter_active(group2.size()) | ranges::to<std::vector>;
                if (!index1.empty() || !index2.empty()) {
                    // particles added into one or other group: compute (changed group) <-> (changed group)
                    pairing.group2group(pair_accumulator, group1, group2, index1, index2);
                }
            }
            if (!index1.empty() && !molecules.at(group1.id).rigid) {
                // compute internal energy in the changed group
                if (change_group1_it->all) {
                    pairing.groupInternal(pair_accumulator, group1);
                } else {
                    pairing.groupInternal(pair_accumulator, group1, index1);
                };
            }
        }
    }

  public:
    /**
     * @brief Computes pair quantity difference from changed particles.
     *
     * The internal energy contribution, i.e., the contribution from the intra group interactions, is added
     * only if a single group is changed or if all changed.
     *
     * @param change
     * @param pair_accumulator  accumulator of interacting pairs of particles
     */
    template <typename TAccumulator>
    void accumulate(TAccumulator &pair_accumulator, const Change &change) {
        assert(std::is_sorted(change.groups.begin(), change.groups.end()));
        if (change.all) {
            pairing.all(pair_accumulator);
        } else if (change.dV) {
            // sum all interaction energies except the internal energies of incompressible molecules
            pairing.all(pair_accumulator, [](auto &group) { return group.atomic || group.compressible; });
        } else if (!change.dN) {
            if (change.groups.size() == 1) {
                // if only a single group changes use faster algorithm and optionally add the internal energy
                accumulateGroup(pair_accumulator, change);
            } else {
                // if multiple groups move, no internal energies are computed
                const auto &moved = change.touchedGroupIndex(); // index of moved groups
                pairing.groups2all(pair_accumulator, moved);
            }
        } else { // change.dN
            accumulateSpeciation(pair_accumulator, change);
        }
    }

    GroupPairing(Space &spc) : spc(spc), pairing(spc) {}

    void from_json(const json &j) {
        pairing.from_json(j);
    }

    void to_json(json &j) const {
        pairing.to_json(j);
    }

    // FIXME a temporal fix for non-refactorized NonbondedCached
    template <typename Accumulator>
    void group2group(Accumulator &pair_accumulator, const Space::Tgroup &group1, const Space::Tgroup &group2) {
        pairing.group2group(std::forward<Accumulator &>(pair_accumulator), std::forward<const Space::Tgroup &>(group1),
                            std::forward<const Space::Tgroup &>(group2));
    }
};

/**
 * @brief Computes change in the non-bonded energy, assuming pairwise additive energy terms.
 *
 * @tparam TPairEnergy  a functor to compute non-bonded energy between two particles
 * @tparam TPairingPolicy  pairing policy to effectively sum up the pairwise additive non-bonded energy
 */
template <typename TPairEnergy, typename TPairingPolicy> class Nonbonded : public Energybase {
  protected:
    const Space& spc;        //!< space to operate on
    TPairEnergy pair_energy; //!< a functor to compute non-bonded energy between two particles, see PairEnergy
    TPairingPolicy pairing;  //!< pairing policy to effectively sum up the pairwise additive non-bonded energy
    std::shared_ptr<EnergyAccumulatorBase>
        energy_accumulator; //!< energy accumulator used for storing and summing pair-wise energies

  public:
    Nonbonded(const json& j, Space& spc, BasePointerVector<Energybase>& pot)
        : spc(spc), pair_energy(spc, pot), pairing(spc) {
        name = "nonbonded";
        from_json(j);
        energy_accumulator = createEnergyAccumulator(j, pair_energy, 0.0);
        energy_accumulator->reserve(spc.numParticles()); // attempt to reduce memory fragmentation
    }

    void from_json(const json &j) {
        pair_energy.from_json(j);
        pairing.from_json(j);
    }

    void to_json(json &j) const override {
        pair_energy.to_json(j);
        pairing.to_json(j);
        energy_accumulator->to_json(j);
    }

    double energy(Change& change) override {
        energy_accumulator->clear();
        // down-cast to avoid slow, virtual function calls:
        if (auto ptr = std::dynamic_pointer_cast<InstantEnergyAccumulator<TPairEnergy>>(energy_accumulator)) {
            pairing.accumulate(*ptr, change);
        } else if (auto ptr = std::dynamic_pointer_cast<DelayedEnergyAccumulator<TPairEnergy>>(energy_accumulator)) {
            pairing.accumulate(*ptr, change);
        } else {
            pairing.accumulate(*energy_accumulator, change);
        }
        return static_cast<double>(*energy_accumulator);
    }

    /**
     * @brief Calculates the force on all particles.
     *
     * @todo A stub. Change to reflect only active particle, see Space::activeParticles().
     */
    void force(std::vector<Point> &forces) override {
        // just a temporary hack; perhaps better to allow PairForce instead of the PairEnergy template
        assert(forces.size() == spc.p.size() && "the forces size must match the particle size");
        for (size_t i = 0; i < spc.p.size() - 1; ++i) {
            for (size_t j = i + 1; j < spc.p.size(); ++j) {
                const Point f = pair_energy.force(spc.p[i], spc.p[j]);
                forces[i] += f;
                forces[j] -= f;
            }
        }
    }
};


/**
 * @brief Computes non-bonded energy contribution from changed particles. Cache group2group energy once calculated,
 * until a new trial configuration is provided. Not for general use as only partially implemented!
 *
 * Original implementation, only refurbished. Generally suboptimal as only PairingPolicy::group2group method
 * may be called.
 * No internal energy is ever computed. Cannot deal with particle count changes. And other unmentioned constrains.
 *
 * @tparam TPairEnergy  a functor to compute non-bonded energy between two particles
 * @tparam TPairingPolicy  pairing policy to effectively sum up the pairwise additive non-bonded energy
 */
template <typename TPairEnergy, typename TPairingPolicy>
class NonbondedCached : public Nonbonded<TPairEnergy, TPairingPolicy> {
    typedef Nonbonded<TPairEnergy, TPairingPolicy> Base;
    typedef InstantEnergyAccumulator<TPairEnergy> TAccumulator;
    Eigen::MatrixXf energy_cache;
    using Base::spc;

    template <typename TGroup>
    double g2g(const TGroup &g1, const TGroup &g2) {
        int i = &g1 - spc.groups.data();
        int j = &g2 - spc.groups.data();
        if (j < i) {
            std::swap(i, j);
        }
        if (Energybase::key == Energybase::TRIAL_MONTE_CARLO_STATE) { // if this is from the trial system
            TAccumulator energy_accumulator(Base::pair_energy);
            Base::pairing.group2group(energy_accumulator, g1, g2);
            energy_cache(i, j) = static_cast<double>(energy_accumulator);  // update the cache
        }
        return energy_cache(i, j); // return (cached) value
    }

    template <typename TGroup>
    double g2g(const TGroup &g1, const TGroup &g2, [[maybe_unused]] const std::vector<int> &index) {
        // index not implemented
        return g2g(g1, g2);
    }

  public:
    NonbondedCached(const json &j, Space &spc, BasePointerVector<Energybase> &pot) : Base(j, spc, pot) {
        Base::name += "EM";
        init();
    }

    /**
     * @brief Cache pair interactions in matrix.
     */
    void init() override {
        const auto groups_size = spc.groups.size();
        energy_cache.resize(groups_size, groups_size);
        energy_cache.setZero();
        TAccumulator u(Base::pair_energy);
        for (auto i = 0; i < groups_size - 1; ++i) {
            for (auto j = i + 1; j < groups_size; ++j) {
                u = 0.0;
                Base::pairing.group2group(u, spc.groups[i], spc.groups[j]);
                energy_cache(i, j) = static_cast<double>(u);
            }
        }
    }

    double energy(Change &change) override {
        // Only g2g may be called there to compute (and cache) energy!
        double energy_sum = 0.0;
        if (change) {
            if (change.all || change.dV) {
                for (auto i = spc.groups.begin(); i < spc.groups.end(); ++i) {
                    for (auto j = std::next(i); j < Base::spc.groups.end(); ++j) {
                        energy_sum += g2g(*i, *j);
                    }
                }
            } else {
                if (change.groups.size() == 1) { // if exactly ONE molecule is changed
                    auto &d = change.groups[0];
                    auto &g1 = spc.groups.at(d.index);
                    for (auto g2_it = spc.groups.begin(); g2_it < spc.groups.end(); ++g2_it) {
                        if (&g1 != &(*g2_it)) {
                            energy_sum += g2g(g1, *g2_it, d.atoms);
                        }
                    }
                } else {                                     // many molecules are changed
                    auto moved = change.touchedGroupIndex(); // index of moved groups
                    // moved<->moved
                    if (change.moved2moved) {
                        for (auto i = moved.begin(); i < moved.end(); ++i) {
                            for (auto j = std::next(i); j < moved.end(); ++j) {
                                energy_sum += g2g(spc.groups[*i], spc.groups[*j]);
                            }
                        }
                    }
                    // moved<->static
#if true
                    // classic version
                    auto fixed = indexComplement(spc.groups.size(), moved); // index of static groups
                    for (auto i : moved) {
                        for (auto j : fixed) {
                            energy_sum += g2g(spc.groups[i], spc.groups[j]);
                        }
                    }
#else
                    // OMP-ready version
                    auto fixed =
                        indexComplement(spc.groups.size(), moved) | ranges::to<std::vector>; // index of static groups
                    const size_t moved_size = moved.size();
                    const size_t fixed_size = fixed.size();
                    for (auto i = 0; i < moved_size; ++i) {
                        for (auto j = 0; j < fixed_size; ++j) {
                            energy_sum += g2g(spc.groups[moved[i]], spc.groups[fixed[j]]);
                        }
                    }
#endif
                }
            }
            // more todo!
        }
        return energy_sum;
    }

    /**
     * @brief Copy energy matrix from other
     * @param base_ptr
     * @param change
     */
    void sync(Energybase *base_ptr, Change &change) override {
        auto other = dynamic_cast<decltype(this)>(base_ptr);
        assert(other);
        if (change.all || change.dV) {
            energy_cache.triangularView<Eigen::StrictlyUpper>() =
                (other->energy_cache).template triangularView<Eigen::StrictlyUpper>();
        } else {
            for (auto &d : change.groups) {
                for (int i = 0; i < d.index; i++) {
                    energy_cache(i, d.index) = other->energy_cache(i, d.index);
                }
                for (size_t i = d.index + 1; i < spc.groups.size(); i++) {
                    energy_cache(d.index, i) = other->energy_cache(d.index, i);
                }
            }
        }
    }
};

#ifdef ENABLE_FREESASA
/**
 * @brief Interface to the FreeSASA C-library. Experimental and unoptimized.
 *
 * https://freesasa.github.io/
 */
class SASAEnergy : public Energybase {
  public:
    std::vector<double> sasa, radii, positions;

  private:
    Space &spc;
    double cosolute_concentration;             // co-solute concentration (mol/l)
    freesasa_parameters parameters;
    Average<double> avgArea; // average surface area

    void updatePositions(const ParticleVector &p);
    void updateRadii(const ParticleVector &p);

    void updateSASA(const ParticleVector &p, const Change &change);
    void to_json(json &j) const override;
    void sync(Energybase *basePtr, Change &c) override;

  public:
    /**
     * @param spc
     * @param cosolute_concentration in particles per angstrom cubed
     * @param probe_radius in angstrom
     */
    SASAEnergy(Space &spc, double cosolute_concentration = 0.0, double probe_radius = 1.4);
    SASAEnergy(const json &j, Space &spc);
    void init() override;
    double energy(Change &) override;
}; //!< SASA energy from transfer free energies
#endif

/**
 * @brief Oscillating energy on a single particle
 *
 * This is 2D version of the oscillating potential used
 * to illustrate parallel tempering in the book
 * "Understanding Molecular Simulation" by D. Frenkel.
 */
class Example2D : public Energybase {
  private:
    bool use_2d = true;        // Set to false to apply energy only along x (as by the book)
    double scale_energy = 1.0; // effective temperature
    const Point &particle;     // reference to 1st particle in the system
    void to_json(json &j) const override;

  public:
    Example2D(const json &j, Space &spc);
    double energy(Change &change) override;
};

/**
 * @brief Aggregate and sum energy terms
 */
class Hamiltonian : public Energybase, public BasePointerVector<Energybase> {
  private:
    double maximum_allowed_energy = pc::infty; //!< Maximum allowed energy change
    std::vector<double> latest_energies;       //!< Placeholder for the lastest energies for each energy term
    decltype(vec)& energy_terms;               //!< Alias for `vec`
    void addEwald(const json& j, Space& spc);  //!< Adds an instance of reciprocal space Ewald energies (if appropriate)
    void checkBondedMolecules() const;         //!< Warn if bonded molecules and no bonded energy term
    void to_json(json& j) const override;
    void force(PointVector& forces) override;
    std::shared_ptr<Energybase> createEnergy(Space& spc, const std::string& name, const json& j);

  public:
    Hamiltonian(Space& spc, const json& j);
    void init() override;
    void sync(Energybase* other_hamiltonian, Change& change) override;
    double energy(Change& change) override;            //!< Energy due to changes
    const std::vector<double>& latestEnergies() const; //!< Energies for each term from the latest call to `energy()`
};
} // namespace Energy
} // namespace Faunus<|MERGE_RESOLUTION|>--- conflicted
+++ resolved
@@ -439,11 +439,7 @@
     /** Reserves memory for N^2 interaction pairs (which may be excessive...) */
     void reserve(size_t number_of_particles) override {
         try {
-<<<<<<< HEAD
             //particle_pairs.reserve(number_of_particles * number_of_particles);
-=======
-            particle_pairs.reserve(number_of_particles * 2);
->>>>>>> ff66c6d5
         } catch (std::exception& e) {
             throw std::runtime_error(fmt::format("cannot allocate memory for energy pairs: {}", e.what()));
         }
