#pragma once

#include <set>
#include "core.h"
#include "io.h"
#include "geometry.h"
#include "potentials.h"

namespace Faunus {

    /**
     * @brief Random position and orientation - typical for rigid bodies
     *
     * Molecule inserters take care of generating molecules
     * for insertion into space and can be used in Grand Canonical moves,
     * Widom analysis, and for generating initial configurations.
     * Inserters will not actually insert anything, but rather
     * return a particle vector with proposed coordinates.
     *
     * All inserters are function objects, expecting
     * a geometry, particle vector, and molecule data.
     */
    template<typename TMoleculeData>
        struct RandomInserter
        {
            typedef typename TMoleculeData::TParticleVector Tpvec;
            std::string name;
            Point dir={1,1,1};      //!< Scalars for random mass center position. Default (1,1,1)
            Point offset={0,0,0};   //!< Added to random position. Default (0,0,0)
            bool checkOverlap=true; //!< Set to true to enable container overlap check
            bool rotate=true;       //!< Set to true to randomly rotate molecule when inserted. Default: true
            bool keeppos=false;     //!< Set to true to keep original positions (default: false)
            int maxtrials=2e3;      //!< Maximum number of overlap checks if `checkOverlap==true`

            RandomInserter() : name("random") {}

            Tpvec operator()( Geometry::GeometryBase &geo, const Tpvec &p, TMoleculeData &mol )
            {
                if (std::fabs(geo.getVolume())<1e-20)
                    throw std::runtime_error("geometry has zero volume");
                bool _overlap = true;
                Tpvec v;
                int cnt = 0;
                do
                {
                    if ( cnt++ > maxtrials )
                        throw std::runtime_error("Max. # of overlap checks reached upon insertion.");

                    v = mol.getRandomConformation();

                    if ( mol.atomic )
                    { // insert atomic species
                        for ( auto &i : v )
                        { // for each atom type id
                            QuaternionRotate rot;
                            if ( rotate )
                            {
                                rot.set(2*pc::pi*random(), ranunit(random));
                                i.rotate(rot.first, rot.second);
                            }
                            geo.randompos(i.pos, random);
                            i.pos = i.pos.cwiseProduct(dir) + offset;
                            geo.boundary(i.pos);
                        }
                    }
                    else
                    { // insert molecule
                        if ( keeppos )
                        {                   // keep original positions (no rotation/trans)
                            for ( auto &i : v )              // ...but let's make sure it fits
                                if ( geo.collision(i.pos, 0))
                                    throw std::runtime_error("Error: Inserted molecule does not fit in container");
                        }
                        else
                        {
                            Point cm;                      // new mass center position
                            geo.randompos(cm, random);      // random point in container
                            cm = cm.cwiseProduct(dir);     // apply user defined directions (default: 1,1,1)
                            Geometry::cm2origo(v.begin(), v.end());// translate to origin
                            QuaternionRotate rot;
                            rot.set(random()*2*pc::pi, ranunit(random)); // random rot around random vector
                            for ( auto &i : v )
                            {            // apply rotation to all points
                                if ( rotate ) {
                                    i.rotate(rot.first, rot.second);    // internal atom rotation
                                    i.pos = rot(i.pos) + cm + offset;   // ...and translate
                                }
                                else
                                    i.pos += cm + offset;
                                geo.boundary(i.pos);             // ...and obey boundaries
                            }
                        }
                    }

                    assert(!v.empty());

                    _overlap = false;
                    if ( checkOverlap )              // check for container overlap
                        for ( auto &i : v )
                            if ( geo.collision(i.pos))
                            {
                                _overlap = true;
                                break;
                            }
                }
                while ( _overlap == true );
                return v;
            }
        };

    /**
     * @brief General properties for molecules
     */
    template<class Tpvec>
        class MoleculeData {
            private:
                int _id=-1;
                int _confid=-1;
            public:
                typedef Tpvec TParticleVector;
                typedef typename Tpvec::value_type Tparticle;

                /** @brief Signature for inserted function */
                typedef std::function<Tpvec( Geometry::GeometryBase &, const Tpvec &, MoleculeData<Tpvec> & )> TinserterFunc;
                TinserterFunc inserterFunctor=nullptr;      //!< Function for insertion into space

                int& id() { return _id; } //!< Type id
                const int& id() const { return _id; } //!< Type id

                int Ninit = 0;             //!< Number of initial molecules
                int Ninactive=0;           //!< Number of initial molecules to be defined as inactive
                std::string name;          //!< Molecule name
                std::string structure;     //!< Structure file (pqr|aam|xyz)
                bool atomic=false;         //!< True if atomic group (salt etc.)
                bool rotate=true;          //!< True if molecule should be rotated upon insertion
                bool keeppos=false;        //!< Keep original positions of `structure`
                double activity=0;         //!< Chemical activity (mol/l)
                Point insdir = {1,1,1};    //!< Insertion directions
                Point insoffset = {0,0,0}; //!< Insertion offset

                std::vector<Potential::BondData> bonds;
                std::vector<int> atoms;    //!< Sequence of atoms in molecule (atom id's)
                std::vector<Tpvec> conformations;           //!< Conformations of molecule
                std::discrete_distribution<> confDist;      //!< Weight of conformations

                MoleculeData() {
                    setInserter( RandomInserter<MoleculeData<Tpvec>>() );
                }

                void addConformation( const Tpvec &vec, double weight = 1 )
                {
                    if ( !conformations.empty())
                    {     // resize weights
                        auto w = confDist.probabilities();// (defaults to 1)
                        w.push_back(weight);
                        confDist = std::discrete_distribution<>(w.begin(), w.end());
                    }
                    conformations.push_back(vec);
                    assert(confDist.probabilities().size() == conformations.size());
                } //!< Store a single conformation

                /** @brief Specify function to be used when inserting into space.
                 *
                 * By default a random position and orientation is generator and overlap
                 * with container is avoided.
                 */
                void setInserter( const TinserterFunc &ifunc ) { inserterFunctor = ifunc; };

                /**
                 * @brief Get a random conformation
                 *
                 * This will return the raw coordinates of a random conformation
                 * as loaded from a directory file. The propability of a certain
                 * conformation is dictated by the weight which, by default,
                 * is set to unity. Specify a custom distribution using the
                 * `weight` keyword.
                 */
                Tpvec getRandomConformation()
                {
                    if ( conformations.empty())
                        throw std::runtime_error("No configurations for molecule '" + name +
                                "'. Perhaps you forgot to specity the 'atomic' keyword?");

                    assert(size_t(confDist.max()) == conformations.size() - 1);
                    //assert(atoms.size() == conformations.front().size());

                    _confid = confDist(random.engine); // store the index of the conformation
                    return conformations.at( _confid );
                }

                /**
                 * @brief Get random conformation that fits in container
                 * @param geo Geometry
                 * @param otherparticles Typically `spc.p` is insertion depends on other particle
                 *
                 * By default the molecule is placed at a random position and orientation with
                 * no container overlap using the `RandomInserter` class. This behavior can
                 * be changed by specifying another inserter using `setInserter()`.
                 */
                Tpvec getRandomConformation(Geometry::GeometryBase &geo, Tpvec otherparticles = Tpvec())
                {
                    assert(inserterFunctor!=nullptr);
                    return inserterFunctor(geo, otherparticles, *this);
                }

                /**
                 * @brief Store a single conformation
                 * @param vec Vector of particles
                 * @param weight Relative weight of conformation (default: 1)
                 */
                void pushConformation( const Tpvec &vec, double weight = 1 )
                {
                    if (!vec.empty()) {
                        if ( !conformations.empty())
                        {     // resize weights
                            auto w = confDist.probabilities();// (defaults to 1)
                            w.push_back(weight);
                            confDist = std::discrete_distribution<>(w.begin(), w.end());
                        }
                        conformations.push_back(vec);
                        assert(confDist.probabilities().size() == conformations.size());
                    } else
                        std::cerr << "MoleculeData: attempt to insert empty configuration\n";
                }

                /** @brief Nunber of conformations stored for molecule */
                size_t numConformations() const
                {
                    return conformations.size();
                }

                void loadConformation(const std::string &file)
                {
                    Tpvec v;
                    if (loadStructure<Tpvec>()(file, v, false))
                    {
                        if ( keeppos == false )
                            Geometry::cm2origo( v.begin(), v.end() ); // move to origo
                        pushConformation(v);        // add conformation
                        for ( auto &p : v )           // add atoms to atomlist
                            atoms.push_back(p.id);
                    }
                    if ( v.empty() )
                        throw std::runtime_error("Structure " + structure + " not loaded. Filetype must be .aam/.pqr/.xyz");
                }
        }; // end of class

    template<class Tparticle, class Talloc>
        void to_json(json& j, const MoleculeData<std::vector<Tparticle,Talloc>> &a) {
            j[a.name] = {
                {"activity", a.activity/1.0_molar}, {"atomic", a.atomic},
                {"id", a.id()}, {"insdir", a.insdir}, {"insoffset", a.insoffset},
                {"keeppos", a.keeppos}, {"Ninit", a.Ninit}, {"Ninactive", a.Ninactive},
                {"structure", a.structure}, {"bondlist", a.bonds}
            };
            j[a.name]["atoms"] = json::array();
            for (auto id : a.atoms)
                j[a.name]["atoms"].push_back( atoms<Tparticle>.at(id).name );
        }

    template<class Tparticle, class Talloc>
        void from_json(const json& j, MoleculeData<std::vector<Tparticle,Talloc>> &a) {
            typedef typename std::vector<Tparticle,Talloc> Tpvec;

            if (j.is_object()==false || j.size()!=1)
                throw std::runtime_error("Invalid JSON data for MoleculeData");
            for (auto it=j.begin(); it!=j.end(); ++it) {
                a.name = it.key();
                auto& val = it.value();
                a.Ninactive = val.value("Ninactive", a.Ninactive);
                a.insoffset = val.value("insoffset", a.insoffset);
                a.activity = val.value("activity", a.activity) * 1.0_molar;
                a.keeppos = val.value("keeppos", a.keeppos);
                a.atomic = val.value("atomic", a.atomic);
                a.insdir = val.value("insdir", a.insdir);
                a.bonds = val.value("bondlist", a.bonds);
                a.Ninit = val.value("Ninit", a.Ninit);
                a.id() = val.value("id", a.id());

                if (a.Ninactive > a.Ninit)
                    throw std::runtime_error("Ninactive cannot be larger than Ninit");

                if (a.atomic) {
                    // read `atoms` list of atom names and convert to atom id's
                    for (auto &i : val.at("atoms").get<std::vector<std::string>>()) {
                        auto it = findName( atoms<Tparticle>, i );
                        if (it == atoms<Tparticle>.end() )
                            throw std::runtime_error("unknown atoms in `atoms` list\n");
                        a.atoms.push_back(it->id());
                    }
                    assert(!a.atoms.empty());

                    // generate config w. Ninit atoms of each atom type
                    Tpvec v;
                    v.reserve( a.atoms.size() * a.Ninit );
                    for (int n=0; n<a.Ninit; n++)
                        for ( auto id : a.atoms )
                            v.push_back( atoms<Tparticle>.at(id).p );
<<<<<<< HEAD
                    a.pushConformation( v );
                }
=======
                    if (!v.empty())
                        a.pushConformation( v );
                } 
>>>>>>> b267fe6e

                a.structure = val.value("structure", a.structure);
                if (!a.structure.empty())
                    a.loadConformation(a.structure);
            }

            // pass information to inserter
            auto ins = RandomInserter<MoleculeData<std::vector<Tparticle,Talloc>>>();
            ins.dir = a.insdir;
            ins.offset = a.insoffset;
            ins.keeppos = a.keeppos;
            a.setInserter(ins);
        }

    template<class Tparticle, class Talloc>
        void from_json(const json& j, std::vector<MoleculeData<std::vector<Tparticle,Talloc>>> &v) {
            v.reserve( v.size() + j.size());
            for (auto &i : j) {
                v.push_back(i);
                v.back().id() = v.size()-1; // id always match vector index
            }
        }

    template<typename Tpvec>
        static std::vector<MoleculeData<Tpvec>> molecules = {}; //!< Global instance of molecule list

#ifdef DOCTEST_LIBRARY_INCLUDED
    TEST_CASE("[Faunus] MoleculeData") {
        using doctest::Approx;

        json j = R"(
            { "moleculelist": [
                { "B": {"activity":0.2, "atomic":true, "insdir": [0.5,0,0], "insoffset": [-1.1, 0.5, 10], "atoms":["A"] } },
                { "A": { "atomic":false } }
            ]})"_json;

        typedef Particle<Radius, Charge, Dipole, Cigar> T;
        typedef std::vector<T> Tpvec;
        typedef MoleculeData<Tpvec> Tmoldata;

        molecules<Tpvec> = j["moleculelist"].get<decltype(molecules<Tpvec>)>(); // fill global instance
        auto &v = molecules<Tpvec>; // reference to global molecule vector

        CHECK(v.size()==2);
        CHECK(v.back().id()==1);
        CHECK(v.back().name=="A"); // alphabetic order in std::map
        CHECK(v.back().atomic==false);

        MoleculeData<Tpvec> m = json(v.front()); // moldata --> json --> moldata

        CHECK(m.name=="B");
        CHECK(m.id()==0);
        CHECK(m.activity==Approx(0.2_molar));
        CHECK(m.atomic==true);
        CHECK(m.insdir==Point(0.5,0,0));
        CHECK(m.insoffset==Point(-1.1,0.5,10));
    }
#endif

    /*
     * @brief General properties of reactions
     */
    template<class Tpvec>
        class ReactionData {
        private:
            int _id=-1;
        public:
            typedef Tpvec TParticleVector;
            typedef typename Tpvec::value_type Tparticle;

            std::string _reac, _prod;
            std::string _reac_sub, _prod_sub;
            std::vector<int> _reacid_m;
            std::vector<int> _reacid_a;

            std::multiset<int> _Reac, _Prod;
            bool canonic;                   //!< Finite reservoir
            int N_reservoir;                //!< Number of molecules in finite reservoir
            double log_k;                   //!< log K
            std::string name;               //!< Name of reaction
            std::string formula;            //!< Chemical formula

            ReactionData() {
            }
        }; //!< End of class

        template<class Tparticle, class Talloc>
            void from_json(const json& j, ReactionData<std::vector<Tparticle,Talloc>> &a) {
                //typedef typename Tpvec::value_type Tparticle;


                if (j.is_object()==false || j.size()!=1)
                    throw std::runtime_error("Invalid JSON data for ReactionData");
                for (auto it=j.begin(); it!=j.end(); ++it) {
                    a.name = it.key();
                    auto& val = it.value();
                    a.canonic = val.value("canonic", a.canonic);
                    a.N_resevoir = val.value("N_res", a.N_reservoir);
                    a._reac = val.value("reactants", a._reac);
                    for (auto &i : val.at("reactants").get<std::vector<std::string>>()) {
                        auto it = findName( molecules<MoleculeData<std::vector<Tparticle,Talloc>>>, i );
                        if (it == molecules<MoleculeData<std::vector<Tparticle>>>.end() ) {
                            auto it = findName( atoms<Tparticle>, i );
                            if (it == atoms<Tparticle>.end())
                            throw std::runtime_error("unknown constituent in `reactions` list\n");
                        }
                        else a._reacid_m.push_back(it->id());
                    }
                    assert(!a.atoms.empty());

                    //auto _rids = names2ids(val.value("products", ))
                    //a._Reac = std::set<int>()

                    // _names = j.at("").get<decltype(_names)>(); // molecule names
                    // auto _ids = names2ids(molecules<Tpvec>, _names);     // names --> molids
                    // molids = std::set<int>(_ids.begin(), _ids.end());    // vector --> set
                    // if (molids.empty() || molids.size()!=_names.size() )
                    //     throw std::runtime_error(name + ": molecule list is empty");
                }

            }
        template<typename Tpvec>
            static std::vector<ReactionData<Tpvec>> reactions = {}; //!< Global instance of reaction list


}//namespace<|MERGE_RESOLUTION|>--- conflicted
+++ resolved
@@ -296,15 +296,9 @@
                     for (int n=0; n<a.Ninit; n++)
                         for ( auto id : a.atoms )
                             v.push_back( atoms<Tparticle>.at(id).p );
-<<<<<<< HEAD
-                    a.pushConformation( v );
-                }
-=======
                     if (!v.empty())
                         a.pushConformation( v );
                 } 
->>>>>>> b267fe6e
-
                 a.structure = val.value("structure", a.structure);
                 if (!a.structure.empty())
                     a.loadConformation(a.structure);
