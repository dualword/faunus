--- conflicted
+++ resolved
@@ -1207,7 +1207,6 @@
 #endif
 
 SASAEnergyBase::SASAEnergyBase(Space& spc, double cosolute_molarity, double probe_radius, int slices_per_atom)
-<<<<<<< HEAD
     : spc(spc), cosolute_molarity(cosolute_molarity) {
 
     using namespace SASA;
@@ -1226,9 +1225,6 @@
         faunus_logger->info("CellList neighbour search not available yet for current geometry");
         break;
     }
-=======
-    : spc(spc), cosolute_molarity(cosolute_molarity), sasa(spc, probe_radius, slices_per_atom) {
->>>>>>> 5ee51c56
     name = "sasa";
     citation_information = "doi:10.12688/f1000research.7931.1";
     init();
@@ -1248,22 +1244,12 @@
     : SASAEnergy(spc, j.value("molarity", 0.0) * 1.0_molar, j.value("radius", 1.4) * 1.0_angstrom) {}
 
 void SASAEnergyBase::init() {
-<<<<<<< HEAD
-    Change change;
-    change.everything = true;
 
     sasa->init(spc);
-=======
-    sasa.init(spc.particles);
->>>>>>> 5ee51c56
     areas.resize(spc.particles.size());
 }
 
 void SASAEnergy::init() {
-<<<<<<< HEAD
-=======
-    sasa.init(spc.particles);
->>>>>>> 5ee51c56
     areas.resize(spc.particles.size(), 0.);
     current_neighbours.resize(spc.particles.size());
 }
@@ -1282,17 +1268,10 @@
         target_indices.push_back(particle_index);
     }
 
-<<<<<<< HEAD
     const auto neighbour = sasa->calcNeighbourData(spc, target_indices);
     sasa->updateSASA(neighbour, target_indices);
 
     const auto& new_areas = sasa->getAreas();
-=======
-    const auto neighbour = sasa.calcNeighbourData(spc, target_indices);
-    sasa.updateSASA(neighbour, target_indices);
-
-    const auto& new_areas = sasa.getAreas();
->>>>>>> 5ee51c56
     for (const auto& target_index : target_indices) {
         areas[target_index] = new_areas[target_index];
     }
@@ -1312,11 +1291,7 @@
 
     if (auto* other = dynamic_cast<SASAEnergyBase*>(energybase_ptr)) {
         areas = other->areas;
-<<<<<<< HEAD
         sasa->update(other->spc, change);
-=======
-        sasa.update(other->spc, change);
->>>>>>> 5ee51c56
     }
 }
 
@@ -1327,11 +1302,7 @@
     roundJSON(j, 6); // set json output precision
 }
 
-<<<<<<< HEAD
 std::vector<size_t> SASAEnergy::findChangedIndices(Change& change) {
-=======
-std::vector<size_t> SASAEnergy::findTargetIndices(Change& change) {
->>>>>>> 5ee51c56
 
     //!< if the state is ACCEPTED there is no need to recalculate SASAs so return empty target_indices
     if (state == MonteCarloState::ACCEPTED) {
@@ -1348,11 +1319,7 @@
             auto indices = ranges::cpp20::views::iota(offset, group.size() + offset);
             target_indices.insert(indices.begin(), indices.end());
             for (const auto index : indices) {
-<<<<<<< HEAD
                 const auto& current_neighbour = sasa->calcNeighbourDataOfParticle(spc, index).indices;
-=======
-                const auto& current_neighbour = sasa.calcNeighbourDataOfParticle(spc, index).indices;
->>>>>>> 5ee51c56
                 const auto& past_neighbour = current_neighbours[index];
                 target_indices.insert(past_neighbour.begin(), past_neighbour.end());
                 target_indices.insert(current_neighbour.begin(), current_neighbour.end());
@@ -1365,11 +1332,7 @@
                     const auto& past_neighbour_indices = current_neighbours[touched_atom_index + offset];
                     target_indices.insert(touched_atom_index + offset);
                     target_indices.insert(past_neighbour_indices.begin(), past_neighbour_indices.end());
-<<<<<<< HEAD
                     const auto& current_neighbour = sasa->calcNeighbourDataOfParticle(spc, touched_atom_index + offset);
-=======
-                    const auto& current_neighbour = sasa.calcNeighbourDataOfParticle(spc, touched_atom_index + offset);
->>>>>>> 5ee51c56
                     const auto& current_neighbour_indices = current_neighbour.indices;
                     target_indices.insert(current_neighbour_indices.begin(), current_neighbour_indices.end());
                 }
@@ -1377,11 +1340,7 @@
                 for (const auto touched_atom_index : group_change.relative_atom_indices) {
                     const auto& past_neighbour_indices = current_neighbours[touched_atom_index + offset];
                     const auto& current_neighbour =
-<<<<<<< HEAD
                         sasa->calcNeighbourDataOfParticle(spc, touched_atom_index + offset).indices;
-=======
-                        sasa.calcNeighbourDataOfParticle(spc, touched_atom_index + offset).indices;
->>>>>>> 5ee51c56
                     target_indices.insert(touched_atom_index + offset);
                     target_indices.insert(current_neighbour.begin(), current_neighbour.end());
                     target_indices.insert(past_neighbour_indices.begin(), past_neighbour_indices.end());
@@ -1395,18 +1354,12 @@
 double SASAEnergy::energy(Change& change) {
 
     double energy(0.);
-<<<<<<< HEAD
 
     //! update not needed when the state is already accepted
     if (state != MonteCarloState::ACCEPTED) {
         sasa->update(spc, change);
     }
 
-=======
-
-    sasa.update(spc, change);
-
->>>>>>> 5ee51c56
     std::vector<size_t> target_indices;
     if (!change.everything) {
         target_indices = findChangedIndices(change);
@@ -1417,23 +1370,15 @@
         }
     }
 
-<<<<<<< HEAD
     const auto neighbours_data = sasa->calcNeighbourData(spc, target_indices);
-=======
-    const auto neighbours_data = sasa.calcNeighbourData(spc, target_indices);
->>>>>>> 5ee51c56
     for (const auto [neighbour, index] : ranges::views::zip(neighbours_data, target_indices)) {
         current_neighbours[index] = neighbour.indices;
     }
 
     // update sasa areas in sasa object and update
-<<<<<<< HEAD
     sasa->updateSASA(neighbours_data, target_indices);
     const auto& new_areas = sasa->getAreas();
-=======
-    sasa.updateSASA(neighbours_data, target_indices);
-    const auto& new_areas = sasa.getAreas();
->>>>>>> 5ee51c56
+
     for (const auto target_index : target_indices) {
         areas[target_index] = new_areas[target_index];
     }
@@ -1454,11 +1399,7 @@
     if (auto* other = dynamic_cast<SASAEnergy*>(energybase_ptr)) {
         current_neighbours = other->current_neighbours;
         areas = other->areas;
-<<<<<<< HEAD
         sasa->update(other->spc, change);
-=======
-        sasa.update(other->spc, change);
->>>>>>> 5ee51c56
     }
 }
 
